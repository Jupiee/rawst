--- conflicted
+++ resolved
@@ -17,11 +17,7 @@
 
 impl HttpHandler {
     pub fn new() -> Self {
-<<<<<<< HEAD
-        HttpHandler {
-=======
         Self {
->>>>>>> c924733e
             client: Client::new(),
         }
     }
@@ -107,11 +103,7 @@
             .map_err(|_| RawstErr::Unreachable)?;
 
         match response.status() {
-<<<<<<< HEAD
-            StatusCode::OK => return Ok(response.headers().to_owned()),
-=======
             StatusCode::OK => Ok(response.headers().to_owned()),
->>>>>>> c924733e
 
             StatusCode::BAD_REQUEST => Err(RawstErr::BadRequest),
             StatusCode::UNAUTHORIZED => Err(RawstErr::Unauthorized),
