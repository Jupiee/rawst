--- conflicted
+++ resolved
@@ -17,21 +17,6 @@
 
 impl Chunk {
     pub fn new(x_offset: u64, y_offset: u64) -> Self {
-<<<<<<< HEAD
-        return Chunk {
-            x_offset,
-            y_offset,
-            downloaded: Arc::new(AtomicU64::new(0)),
-        };
-    }
-
-    pub fn is_downloaded(&self) -> bool {
-        if self.downloaded.load(Ordering::SeqCst) == self.y_offset + 1 {
-            return true;
-        } else {
-            false
-        }
-=======
         Chunk {
             x_offset,
             y_offset,
@@ -41,7 +26,6 @@
 
     pub fn is_downloaded(&self) -> bool {
         self.downloaded.load(Ordering::SeqCst) == self.y_offset + 1
->>>>>>> c924733e
     }
 }
 
@@ -77,21 +61,13 @@
             ChunkType::Multiple(Vec::with_capacity(number_of_chunks))
         };
 
-<<<<<<< HEAD
-        return HttpTask {
-=======
         HttpTask {
->>>>>>> c924733e
             url,
             filename,
             headers: cached_headers,
             total_downloaded: Arc::new(AtomicU64::new(0)),
             chunk_data,
-<<<<<<< HEAD
-        };
-=======
         }
->>>>>>> c924733e
     }
 
     pub fn calculate_chunks(&mut self, number_of_chunks: u64) {
@@ -105,11 +81,7 @@
             ChunkType::Multiple(chunks) => {
                 let chunk_size = total_size / number_of_chunks;
 
-<<<<<<< HEAD
-                (0..number_of_chunks).into_iter().for_each(|i| match i {
-=======
                 (0..number_of_chunks).for_each(|i| match i {
->>>>>>> c924733e
                     0 => {
                         chunks.push(Chunk::new(0, chunk_size));
                     }
@@ -127,11 +99,7 @@
                     }
                 });
             }
-<<<<<<< HEAD
-            ChunkType::None => return,
-=======
             ChunkType::None => (),
->>>>>>> c924733e
         }
     }
 
@@ -139,11 +107,7 @@
         self.chunk_data = ChunkType::Single(Chunk::new(0, 0));
     }
 
-<<<<<<< HEAD
-    pub fn calculate_x_offsets(&mut self, offsets: &Vec<u64>) {
-=======
     pub fn calculate_x_offsets(&mut self, offsets: &[u64]) {
->>>>>>> c924733e
         match &mut self.chunk_data {
             ChunkType::Single(chunk) => {
                 chunk.x_offset += offsets[0];
@@ -162,27 +126,12 @@
                     }
                 }
             }
-<<<<<<< HEAD
-            ChunkType::None => return,
-=======
             ChunkType::None => (),
->>>>>>> c924733e
         }
     }
 
     pub fn content_length(&self) -> u64 {
         match self.headers.get("content-length") {
-<<<<<<< HEAD
-            Some(length) => {
-                return length
-                    .to_str()
-                    .unwrap()
-                    .parse()
-                    .expect("Invalid size format")
-            }
-            None => return 0,
-        };
-=======
             Some(length) => length
                 .to_str()
                 .unwrap()
@@ -190,24 +139,12 @@
                 .expect("Invalid size format"),
             None => 0,
         }
->>>>>>> c924733e
     }
 
     pub fn allows_partial_content(&self) -> bool {
         match self.headers.get("accept-ranges") {
-<<<<<<< HEAD
-            Some(value) => {
-                if value != "none" {
-                    return true;
-                }
-
-                return false;
-            }
-            None => return false,
-=======
             Some(value) => value != "none",
             None => false,
->>>>>>> c924733e
         }
     }
 }