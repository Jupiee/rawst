--- conflicted
+++ resolved
@@ -127,14 +127,8 @@
             Value::Array(arr) => {
                 for item in arr.iter() {
                     let record = serde_json::from_value::<Record>(item.clone());
-<<<<<<< HEAD
-
-                    if record.is_ok() {
-                        result.push(record.unwrap());
-=======
                     if let Ok(r) = record {
                         result.push(r);
->>>>>>> c924733e
                     }
                 }
             }
