<<<<<<< HEAD
mod cli;
mod core;

use cli::parser::init;
use core::errors::RawstErr;
=======
use rawst::cli::parser::init;
use rawst::core::errors::RawstErr;
>>>>>>> c924733e

#[tokio::main]
async fn main() -> Result<(), RawstErr> {
    init().await?;

    Ok(())
}<|MERGE_RESOLUTION|>--- conflicted
+++ resolved
@@ -1,13 +1,5 @@
-<<<<<<< HEAD
-mod cli;
-mod core;
-
-use cli::parser::init;
-use core::errors::RawstErr;
-=======
 use rawst::cli::parser::init;
 use rawst::core::errors::RawstErr;
->>>>>>> c924733e
 
 #[tokio::main]
 async fn main() -> Result<(), RawstErr> {
